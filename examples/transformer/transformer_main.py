# Copyright 2019 The Texar Authors. All Rights Reserved.
#
# Licensed under the Apache License, Version 2.0 (the "License");
# you may not use this file except in compliance with the License.
# You may obtain a copy of the License at
#
#      http://www.apache.org/licenses/LICENSE-2.0
#
# Unless required by applicable law or agreed to in writing, software
# distributed under the License is distributed on an "AS IS" BASIS,
# WITHOUT WARRANTIES OR CONDITIONS OF ANY KIND, either express or implied.
# See the License for the specific language governing permissions and
# limitations under the License.
"""Transformer model.
"""
import argparse
import functools
import importlib
import os

import torch
import tqdm

import texar as tx
from texar.data import Vocab

from bleu_tool import bleu_wrapper
from model import Transformer
import utils.data_utils as data_utils
import utils.utils as utils

parser = argparse.ArgumentParser()

parser.add_argument(
    "--config_model", type=str, default="config_model",
    help="The model config.")
parser.add_argument(
    "--config_data", type=str, default="config_iwslt15",
    help="The dataset config.")
parser.add_argument(
    "--run_mode", type=str, default="train_and_evaluate",
    help="Either train_and_evaluate or evaluate or test.")
parser.add_argument(
    "--model_dir", type=str, default="./outputs/",
    help="Path to save the trained model and logs.")
parser.add_argument(
    "--model_fn", type=str, default="best-model.ckpt",
    help="Model filename to save the trained weights")

args = parser.parse_args()

config_model = importlib.import_module(args.config_model)
config_data = importlib.import_module(args.config_data)

utils.set_random_seed(config_model.random_seed)


<<<<<<< HEAD
class Transformer(ModuleBase):
    r"""A standalone sequence-to-sequence Transformer model.
    TODO: Add detailed docstrings.
    """

    def __init__(self, model_config, data_config, vocab: Vocab):
        ModuleBase.__init__(self)

        self.config_model = model_config
        self.config_data = data_config
        self.vocab = vocab
        self.vocab_size = vocab.size

        self.word_embedder = WordEmbedder(
            vocab_size=self.vocab_size, hparams=config_model.emb
        )
        self.pos_embedder = SinusoidsPositionEmbedder(
            position_size=config_data.max_decoding_length,
            hparams=config_model.position_embedder_hparams,
        )

        self.encoder = TransformerEncoder(hparams=config_model.encoder)
        self.decoder = TransformerDecoder(
            vocab_size=self.vocab_size,
            output_layer=self.word_embedder.embedding,
            hparams=config_model.decoder,
        )

        self.smoothed_loss_func = LabelSmoothingLoss(
            label_confidence=config_model.loss_label_confidence,
            tgt_vocab_size=self.vocab_size,
            ignore_index=0,
        )

    def forward(  # type: ignore
        self,
        encoder_input: torch.Tensor,
        is_train_mode: Optional[bool],
        decoder_input: Optional[torch.Tensor] = None,
        labels: Optional[torch.Tensor] = None,
        beam_width: Optional[int] = None,
    ):
        r"""TODO: Add detailed docstrings.

        Args:
            encoder_input:
            is_train_mode:
            decoder_input:
            labels:
            beam_width:

        Returns:

        """

        batch_size = encoder_input.size()[0]
        # (text sequence length excluding padding)
        encoder_input_length = (encoder_input != 0).int().sum(dim=1)

        if is_train_mode:
            self.train()

        else:
            self.eval()

        # Source word embedding
        src_word_embeds = self.word_embedder(encoder_input)
        src_word_embeds = src_word_embeds * config_model.hidden_dim ** 0.5

        # Position embedding (shared b/w source and target)
        src_seq_len = torch.full(
            (batch_size,), encoder_input.size()[1], dtype=torch.int32,
            device=encoder_input.device
        )

        src_pos_embeds = self.pos_embedder(sequence_length=src_seq_len)
        src_input_embedding = src_word_embeds + src_pos_embeds

        encoder_output = self.encoder(
            inputs=src_input_embedding, sequence_length=encoder_input_length
        )

        if is_train_mode:
            assert decoder_input is not None
            assert labels is not None

            tgt_word_embeds = self.word_embedder(decoder_input)
            tgt_word_embeds = (
                tgt_word_embeds * config_model.hidden_dim ** 0.5
            )
            tgt_seq_len = torch.full(
                (batch_size,), decoder_input.size()[1], dtype=torch.int32
            )
            tgt_seq_len = tgt_seq_len.to(device=decoder_input.device)

            tgt_pos_embeds = self.pos_embedder(sequence_length=tgt_seq_len)

            tgt_input_embedding = tgt_word_embeds + tgt_pos_embeds

            # For training
            outputs = self.decoder(
                memory=encoder_output,
                memory_sequence_length=encoder_input_length,
                inputs=tgt_input_embedding,
                decoding_strategy="train_greedy",
            )
            labels = labels.to(device=outputs.logits.device)
            label_lengths = (labels != 0).long().sum(dim=1)
            label_lengths = label_lengths.to(device=outputs.logits.device)
            is_target = (labels != 0).float()
            mle_loss = self.smoothed_loss_func(
                outputs.logits, labels, label_lengths
            )
            mle_loss = (mle_loss * is_target).sum() / is_target.sum()
            return mle_loss
        else:
            start_tokens = encoder_input.new_full(
                (batch_size,), self.vocab.bos_token_id, dtype=torch.long
            )

            def _embedding_fn(x, y):
                word_embed = self.word_embedder(x)
                scale = config_model.hidden_dim ** 0.5
                pos_embed = self.pos_embedder(y)
                return word_embed * scale + pos_embed

            predictions = self.decoder(
                memory=encoder_output,
                memory_sequence_length=encoder_input_length,
                beam_width=beam_width,
                length_penalty=config_model.length_penalty,
                start_tokens=start_tokens,
                end_token=self.vocab.eos_token_id,
                embedding=_embedding_fn,
                max_decoding_length=config_data.max_decoding_length,
                decoding_strategy="infer_greedy",
            )
            # Uses the best sample by beam search
            return predictions


class LabelSmoothingLoss(nn.Module):
    r"""With label smoothing,
    KL-divergence between q_{smoothed ground truth prob.}(w)
    and p_{prob. computed by model}(w) is minimized.

    Args:
        label_confidence: the confidence weight on the ground truth label.
        tgt_vocab_size: the size of the final classification.
        ignore_index: The index in the vocabulary to ignore weight.
    """

    def __init__(self, label_confidence, tgt_vocab_size, ignore_index=0):
        self.ignore_index = ignore_index
        self.tgt_vocab_size = tgt_vocab_size
        super().__init__()

        label_smoothing = 1 - label_confidence
        assert 0.0 < label_smoothing <= 1.0
        smoothing_value = label_smoothing / (tgt_vocab_size - 2)
        one_hot = torch.full((tgt_vocab_size,), smoothing_value)
        one_hot[self.ignore_index] = 0
        self.register_buffer("one_hot", one_hot.unsqueeze(0))
        self.confidence = label_confidence

    def forward(  # type: ignore
        self,
        output: torch.Tensor,
        target: torch.Tensor,
        label_lengths: torch.LongTensor,
    ) -> torch.Tensor:
        r"""

        Args:
            output (FloatTensor): batch_size x seq_length * n_classes
            target (LongTensor): batch_size * seq_length, specify the label
                target
            label_lengths(torch.LongTensor): specify the length of the labels
        """
        ori_shapes = (output.size(), target.size())
        output = output.view(-1, self.tgt_vocab_size)
        target = target.view(-1)
        model_prob = self.one_hot.repeat(target.size(0), 1)
        model_prob = model_prob.to(device=target.device)
        model_prob.scatter_(1, target.unsqueeze(1), self.confidence)
        model_prob.masked_fill_((target == self.ignore_index).unsqueeze(1), 0)

        output = output.view(ori_shapes[0])
        model_prob = model_prob.view(ori_shapes[0])

        return sequence_softmax_cross_entropy(
            labels=model_prob,
            logits=output,
            sequence_length=label_lengths,
            average_across_batch=False,
            sum_over_timesteps=False,
        )


=======
>>>>>>> ec583ace
def main():
    """Entry point.
    """
    if torch.cuda.is_available():
        device = torch.device(torch.cuda.current_device())
        print(f"Using CUDA device {device}")
    else:
        device = None

    # Load data
    vocab = Vocab(config_data.vocab_file)
    data_hparams = {
        # "batch_size" is ignored for train since we use dynamic batching
        "batch_size": config_data.test_batch_size,
        "bos_id": vocab.bos_token_id,
        "eos_id": vocab.eos_token_id,
    }
    datasets = {
        split: data_utils.Seq2SeqData(
            os.path.join(
                config_data.input_dir,
                f"{config_data.filename_prefix}{split}.npy"
            ),
            hparams=data_hparams,
            device=device
        ) for split in ["train", "valid", "test"]
    }
    print(f"Training data size: {len(datasets['train'])}")
    beam_width = config_model.beam_width

    # Create logging
    tx.utils.maybe_create_dir(args.model_dir)
    logging_file = os.path.join(args.model_dir, "logging.txt")
    logger = utils.get_logger(logging_file)
    print(f"logging file is saved in: {logging_file}")

    # Create model and optimizer
    model = Transformer(config_model, config_data, vocab).to(device)

    best_results = {"score": 0, "epoch": -1}
    lr_config = config_model.lr_config
    if lr_config["learning_rate_schedule"] == "static":
        init_lr = lr_config["static_lr"]
        scheduler_lambda = lambda x: 1.0
    else:
        init_lr = lr_config["lr_constant"]
        scheduler_lambda = functools.partial(
            utils.get_lr_multiplier, warmup_steps=lr_config["warmup_steps"]
        )
    optim = torch.optim.Adam(
        model.parameters(), lr=init_lr, betas=(0.9, 0.997), eps=1e-9
    )
    scheduler = torch.optim.lr_scheduler.LambdaLR(optim, scheduler_lambda)

    @torch.no_grad()
    def _eval_epoch(epoch, mode, print_fn=None):
        if print_fn is None:
            print_fn = print
            tqdm_leave = True
        else:
            tqdm_leave = False
        model.eval()
        eval_data = datasets[mode]
        eval_iter = tx.data.DataIterator(eval_data)
        references, hypotheses = [], []
        for batch in tqdm.tqdm(eval_iter, ncols=120, leave=tqdm_leave,
                               desc=f"Eval on {mode} set"):
            predictions = model(
                encoder_input=batch.source,
                beam_width=beam_width,
            )
            if beam_width == 1:
                decoded_ids = predictions[0].sample_id
            else:
                decoded_ids = predictions["sample_id"][:, :, 0]

            hypotheses.extend(h.tolist() for h in decoded_ids)
            references.extend(r.tolist() for r in batch.target_output)
            hypotheses = utils.list_strip_eos(hypotheses, vocab.eos_token_id)
            references = utils.list_strip_eos(references, vocab.eos_token_id)

        if mode == "valid":
            # Writes results to files to evaluate BLEU
            # For 'eval' mode, the BLEU is based on token ids (rather than
            # text tokens) and serves only as a surrogate metric to monitor
            # the training process
            # TODO: Use texar.evals.bleu
            fname = os.path.join(args.model_dir, "tmp.eval")
            hwords, rwords = [], []
            for hyp, ref in zip(hypotheses, references):
                hwords.append([str(y) for y in hyp])
                rwords.append([str(y) for y in ref])
            hwords = tx.utils.str_join(hwords)
            rwords = tx.utils.str_join(rwords)
            hyp_fn, ref_fn = tx.utils.write_paired_text(
                hwords, rwords, fname, mode="s",
                src_fname_suffix="hyp", tgt_fname_suffix="ref",
            )
            eval_bleu = bleu_wrapper(ref_fn, hyp_fn, case_sensitive=True)
            eval_bleu = 100.0 * eval_bleu
            logger.info("epoch: %d, eval_bleu %.4f", epoch, eval_bleu)
            print_fn(f"epoch: {epoch:d}, eval_bleu {eval_bleu:.4f}")

            if eval_bleu > best_results["score"]:
                logger.info("epoch: %d, best bleu: %.4f", epoch, eval_bleu)
                best_results["score"] = eval_bleu
                best_results["epoch"] = epoch
                model_path = os.path.join(args.model_dir, args.model_fn)
                logger.info("Saving model to %s", model_path)
                print_fn(f"Saving model to {model_path}")

                states = {
                    "model": model.state_dict(),
                    "optimizer": optim.state_dict(),
                    "scheduler": scheduler.state_dict(),
                }
                torch.save(states, model_path)

        elif mode == "test":
            # For 'test' mode, together with the cmds in README.md, BLEU
            # is evaluated based on text tokens, which is the standard metric.
            fname = os.path.join(args.model_dir, "test.output")
            hwords, rwords = [], []
            for hyp, ref in zip(hypotheses, references):
                hwords.append(vocab.map_ids_to_tokens_py(hyp))
                rwords.append(vocab.map_ids_to_tokens_py(ref))
            hwords = tx.utils.str_join(hwords)
            rwords = tx.utils.str_join(rwords)
            hyp_fn, ref_fn = tx.utils.write_paired_text(
                hwords, rwords, fname, mode="s",
                src_fname_suffix="hyp", tgt_fname_suffix="ref",
            )
            logger.info("Test output written to file: %s", hyp_fn)
            print_fn(f"Test output written to file: {hyp_fn}")

    def _train_epoch(epoch: int):
        model.train()
        train_iter = tx.data.DataIterator(
            datasets["train"],
            data_utils.CustomBatchingStrategy(config_data.max_batch_tokens)
        )

        progress = tqdm.tqdm(
            train_iter, ncols=120,
            desc=f"Training epoch {epoch}",
        )
        for train_batch in progress:
            optim.zero_grad()
            loss = model(
                encoder_input=train_batch.source,
                decoder_input=train_batch.target_input,
                labels=train_batch.target_output,
            )
            loss.backward()

            optim.step()
            scheduler.step()

            step = scheduler.last_epoch
            if step % config_data.display_steps == 0:
                logger.info("step: %d, loss: %.4f", step, loss)
                lr = optim.param_groups[0]["lr"]
                progress.write(f"lr: {lr} step: {step}, loss: {loss:.4}")
            if step and step % config_data.eval_steps == 0:
                _eval_epoch(epoch, mode="valid", print_fn=progress.write)
        progress.close()

    model_path = os.path.join(args.model_dir, args.model_fn)

    if args.run_mode == "train_and_evaluate":
        logger.info("Begin running with train_and_evaluate mode")
        if os.path.exists(model_path):
            logger.info("Restore latest checkpoint in %s", model_path)
            ckpt = torch.load(model_path)
            model.load_state_dict(ckpt["model"])
            optim.load_state_dict(ckpt["optimizer"])
            scheduler.load_state_dict(ckpt["scheduler"])
            _eval_epoch(0, mode="valid")

        for epoch in range(config_data.max_train_epoch):
            _train_epoch(epoch)
            _eval_epoch(epoch, mode="valid")

    elif args.run_mode in ["evaluate", "test"]:
        logger.info("Begin running with %s mode", args.run_mode)
        logger.info("Restore latest checkpoint in %s", model_path)
        ckpt = torch.load(model_path)
        model.load_state_dict(ckpt["model"])
        _eval_epoch(0, mode=("test" if args.run_mode == "test" else "valid"))

    else:
        raise ValueError(f"Unknown mode: {args.run_mode}")


if __name__ == "__main__":
    main()<|MERGE_RESOLUTION|>--- conflicted
+++ resolved
@@ -55,208 +55,6 @@
 utils.set_random_seed(config_model.random_seed)
 
 
-<<<<<<< HEAD
-class Transformer(ModuleBase):
-    r"""A standalone sequence-to-sequence Transformer model.
-    TODO: Add detailed docstrings.
-    """
-
-    def __init__(self, model_config, data_config, vocab: Vocab):
-        ModuleBase.__init__(self)
-
-        self.config_model = model_config
-        self.config_data = data_config
-        self.vocab = vocab
-        self.vocab_size = vocab.size
-
-        self.word_embedder = WordEmbedder(
-            vocab_size=self.vocab_size, hparams=config_model.emb
-        )
-        self.pos_embedder = SinusoidsPositionEmbedder(
-            position_size=config_data.max_decoding_length,
-            hparams=config_model.position_embedder_hparams,
-        )
-
-        self.encoder = TransformerEncoder(hparams=config_model.encoder)
-        self.decoder = TransformerDecoder(
-            vocab_size=self.vocab_size,
-            output_layer=self.word_embedder.embedding,
-            hparams=config_model.decoder,
-        )
-
-        self.smoothed_loss_func = LabelSmoothingLoss(
-            label_confidence=config_model.loss_label_confidence,
-            tgt_vocab_size=self.vocab_size,
-            ignore_index=0,
-        )
-
-    def forward(  # type: ignore
-        self,
-        encoder_input: torch.Tensor,
-        is_train_mode: Optional[bool],
-        decoder_input: Optional[torch.Tensor] = None,
-        labels: Optional[torch.Tensor] = None,
-        beam_width: Optional[int] = None,
-    ):
-        r"""TODO: Add detailed docstrings.
-
-        Args:
-            encoder_input:
-            is_train_mode:
-            decoder_input:
-            labels:
-            beam_width:
-
-        Returns:
-
-        """
-
-        batch_size = encoder_input.size()[0]
-        # (text sequence length excluding padding)
-        encoder_input_length = (encoder_input != 0).int().sum(dim=1)
-
-        if is_train_mode:
-            self.train()
-
-        else:
-            self.eval()
-
-        # Source word embedding
-        src_word_embeds = self.word_embedder(encoder_input)
-        src_word_embeds = src_word_embeds * config_model.hidden_dim ** 0.5
-
-        # Position embedding (shared b/w source and target)
-        src_seq_len = torch.full(
-            (batch_size,), encoder_input.size()[1], dtype=torch.int32,
-            device=encoder_input.device
-        )
-
-        src_pos_embeds = self.pos_embedder(sequence_length=src_seq_len)
-        src_input_embedding = src_word_embeds + src_pos_embeds
-
-        encoder_output = self.encoder(
-            inputs=src_input_embedding, sequence_length=encoder_input_length
-        )
-
-        if is_train_mode:
-            assert decoder_input is not None
-            assert labels is not None
-
-            tgt_word_embeds = self.word_embedder(decoder_input)
-            tgt_word_embeds = (
-                tgt_word_embeds * config_model.hidden_dim ** 0.5
-            )
-            tgt_seq_len = torch.full(
-                (batch_size,), decoder_input.size()[1], dtype=torch.int32
-            )
-            tgt_seq_len = tgt_seq_len.to(device=decoder_input.device)
-
-            tgt_pos_embeds = self.pos_embedder(sequence_length=tgt_seq_len)
-
-            tgt_input_embedding = tgt_word_embeds + tgt_pos_embeds
-
-            # For training
-            outputs = self.decoder(
-                memory=encoder_output,
-                memory_sequence_length=encoder_input_length,
-                inputs=tgt_input_embedding,
-                decoding_strategy="train_greedy",
-            )
-            labels = labels.to(device=outputs.logits.device)
-            label_lengths = (labels != 0).long().sum(dim=1)
-            label_lengths = label_lengths.to(device=outputs.logits.device)
-            is_target = (labels != 0).float()
-            mle_loss = self.smoothed_loss_func(
-                outputs.logits, labels, label_lengths
-            )
-            mle_loss = (mle_loss * is_target).sum() / is_target.sum()
-            return mle_loss
-        else:
-            start_tokens = encoder_input.new_full(
-                (batch_size,), self.vocab.bos_token_id, dtype=torch.long
-            )
-
-            def _embedding_fn(x, y):
-                word_embed = self.word_embedder(x)
-                scale = config_model.hidden_dim ** 0.5
-                pos_embed = self.pos_embedder(y)
-                return word_embed * scale + pos_embed
-
-            predictions = self.decoder(
-                memory=encoder_output,
-                memory_sequence_length=encoder_input_length,
-                beam_width=beam_width,
-                length_penalty=config_model.length_penalty,
-                start_tokens=start_tokens,
-                end_token=self.vocab.eos_token_id,
-                embedding=_embedding_fn,
-                max_decoding_length=config_data.max_decoding_length,
-                decoding_strategy="infer_greedy",
-            )
-            # Uses the best sample by beam search
-            return predictions
-
-
-class LabelSmoothingLoss(nn.Module):
-    r"""With label smoothing,
-    KL-divergence between q_{smoothed ground truth prob.}(w)
-    and p_{prob. computed by model}(w) is minimized.
-
-    Args:
-        label_confidence: the confidence weight on the ground truth label.
-        tgt_vocab_size: the size of the final classification.
-        ignore_index: The index in the vocabulary to ignore weight.
-    """
-
-    def __init__(self, label_confidence, tgt_vocab_size, ignore_index=0):
-        self.ignore_index = ignore_index
-        self.tgt_vocab_size = tgt_vocab_size
-        super().__init__()
-
-        label_smoothing = 1 - label_confidence
-        assert 0.0 < label_smoothing <= 1.0
-        smoothing_value = label_smoothing / (tgt_vocab_size - 2)
-        one_hot = torch.full((tgt_vocab_size,), smoothing_value)
-        one_hot[self.ignore_index] = 0
-        self.register_buffer("one_hot", one_hot.unsqueeze(0))
-        self.confidence = label_confidence
-
-    def forward(  # type: ignore
-        self,
-        output: torch.Tensor,
-        target: torch.Tensor,
-        label_lengths: torch.LongTensor,
-    ) -> torch.Tensor:
-        r"""
-
-        Args:
-            output (FloatTensor): batch_size x seq_length * n_classes
-            target (LongTensor): batch_size * seq_length, specify the label
-                target
-            label_lengths(torch.LongTensor): specify the length of the labels
-        """
-        ori_shapes = (output.size(), target.size())
-        output = output.view(-1, self.tgt_vocab_size)
-        target = target.view(-1)
-        model_prob = self.one_hot.repeat(target.size(0), 1)
-        model_prob = model_prob.to(device=target.device)
-        model_prob.scatter_(1, target.unsqueeze(1), self.confidence)
-        model_prob.masked_fill_((target == self.ignore_index).unsqueeze(1), 0)
-
-        output = output.view(ori_shapes[0])
-        model_prob = model_prob.view(ori_shapes[0])
-
-        return sequence_softmax_cross_entropy(
-            labels=model_prob,
-            logits=output,
-            sequence_length=label_lengths,
-            average_across_batch=False,
-            sum_over_timesteps=False,
-        )
-
-
-=======
->>>>>>> ec583ace
 def main():
     """Entry point.
     """
