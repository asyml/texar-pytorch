# Copyright 2019 The Texar Authors. All Rights Reserved.
#
# Licensed under the Apache License, Version 2.0 (the "License");
# you may not use this file except in compliance with the License.
# You may obtain a copy of the License at
#
#      http://www.apache.org/licenses/LICENSE-2.0
#
# Unless required by applicable law or agreed to in writing, software
# distributed under the License is distributed on an "AS IS" BASIS,
# WITHOUT WARRANTIES OR CONDITIONS OF ANY KIND, either express or implied.
# See the License for the specific language governing permissions and
# limitations under the License.
"""
Modules of Texar library module.
"""

from texar.modules.classifiers import *
from texar.modules.connectors import *
from texar.modules.decoders import *
from texar.modules.embedders import *
from texar.modules.encoders import *
<<<<<<< HEAD
from texar.modules.networks import *
=======
from texar.modules.networks import *
from texar.modules.pretrained import *
>>>>>>> b23b5f37
<|MERGE_RESOLUTION|>--- conflicted
+++ resolved
@@ -20,9 +20,5 @@
 from texar.modules.decoders import *
 from texar.modules.embedders import *
 from texar.modules.encoders import *
-<<<<<<< HEAD
 from texar.modules.networks import *
-=======
-from texar.modules.networks import *
-from texar.modules.pretrained import *
->>>>>>> b23b5f37
+from texar.modules.pretrained import *