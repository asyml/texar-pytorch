# Copyright 2019 The Texar Authors. All Rights Reserved.
#
# Licensed under the Apache License, Version 2.0 (the "License");
# you may not use this file except in compliance with the License.
# You may obtain a copy of the License at
#
#      http://www.apache.org/licenses/LICENSE-2.0
#
# Unless required by applicable law or agreed to in writing, software
# distributed under the License is distributed on an "AS IS" BASIS,
# WITHOUT WARRANTIES OR CONDITIONS OF ANY KIND, either express or implied.
# See the License for the specific language governing permissions and
# limitations under the License.
"""
Various RNN decoders.
"""

# pylint: disable=no-name-in-module, too-many-arguments, too-many-locals
# pylint: disable=not-context-manager, protected-access, invalid-name

from typing import NamedTuple, Optional, Tuple, Union, Callable,TypeVar

import torch
from torch import nn

from texar import HParams
from texar.core import RNNCellBase
from texar.core.cell_wrappers import HiddenState
from texar.modules.decoders.decoder_helpers import Helper
from texar.modules.decoders.rnn_decoder_base import RNNDecoderBase
from texar.utils.types import MaybeTuple

from texar.utils.utils import get_function, check_or_get_instance
from texar.core.cell_wrappers import AttentionWrapper
from texar.utils.attention_mechanism import *

__all__ = [
    'BasicRNNDecoderOutput',
    'AttentionRNNDecoderOutput',
    'BasicRNNDecoder',
    'AttentionRNNDecoder'
]

State = TypeVar('State')

AttentionMechanismType = Union[LuongAttention,
                               BahdanauAttention,
                               LuongMonotonicAttention,
                               BahdanauMonotonicAttention]


class BasicRNNDecoderOutput(NamedTuple):
    r"""The outputs of basic RNN decoder that include both RNN outputs and
    sampled ids at each step. This is also used to store results of all the
    steps after decoding the whole sequence.

    Attributes:
        logits: The outputs of RNN (at each step/of all steps) by applying the
            output layer on cell outputs. E.g., in
            :class:`~texar.modules.BasicRNNDecoder` with default
            hyperparameters, this is a Tensor of
            shape `[batch_size, max_time, vocab_size]` after decoding the
            whole sequence.
        sample_id: The sampled results (at each step/of all steps). E.g., in
            BasicRNNDecoder with decoding strategy of train_greedy,
            this is a Tensor
            of shape `[batch_size, max_time]` containing the sampled token
            indexes of all steps.
        cell_output: The output of RNN cell (at each step/of all steps).
            This is the results prior to the output layer. E.g., in
            BasicRNNDecoder with default
            hyperparameters, this is a Tensor of
            shape `[batch_size, max_time, cell_output_size]` after decoding
            the whole sequence.
    """
    logits: torch.Tensor
    sample_id: torch.LongTensor
    cell_output: torch.Tensor


class AttentionRNNDecoderOutput(NamedTuple):
    r"""The outputs of attention RNN decoders that additionally include
    attention results.

    Attributes:
        logits: The outputs of RNN (at each step/of all steps) by applying the
            output layer on cell outputs. E.g., in
            :class:`~texar.modules.AttentionRNNDecoder`, this is a Tensor of
            shape `[batch_size, max_time, vocab_size]` after decoding.
        sample_id: The sampled results (at each step/of all steps). E.g., in
            :class:`~texar.modules.AttentionRNNDecoder` with decoding strategy
            of train_greedy, this
            is a Tensor of shape `[batch_size, max_time]` containing the
            sampled token indexes of all steps.
        cell_output: The output of RNN cell (at each step/of all steps).
            This is the results prior to the output layer. E.g., in
            AttentionRNNDecoder with default
            hyperparameters, this is a Tensor of
            shape `[batch_size, max_time, cell_output_size]` after decoding
            the whole sequence.
        attention_scores: A single or tuple of `Tensor`(s) containing the
            alignments emitted (at the previous time step/of all time steps)
            for each attention mechanism.
        attention_context: The attention emitted (at the previous time step/of
            all time steps).
    """
    logits: torch.Tensor
    sample_id: torch.LongTensor
    cell_output: torch.Tensor
    attention_scores: MaybeTuple[torch.Tensor]
    attention_context: torch.Tensor


class BasicRNNDecoder(RNNDecoderBase[BasicRNNDecoderOutput]):
    r"""Basic RNN decoder.

    Args:
        cell (RNNCell, optional): An instance of
            :tf_main:`RNNCell <ontrib/rnn/RNNCell>`. If `None`
            (default), a cell is created as specified in
            :attr:`hparams`.
        cell_dropout_mode (optional): A Tensor taking value of
            :tf_main:`tf.estimator.ModeKeys <estimator/ModeKeys>`, which
            toggles dropout in the RNN cell (e.g., activates dropout in
            TRAIN mode). If `None`, :func:`~texar.global_mode` is used.
            Ignored if :attr:`cell` is given.
        vocab_size (int, optional): Vocabulary size. Required if
            :attr:`output_layer` is `None`.
        output_layer (optional): An instance of
            :tf_main:`tf.layers.Layer <layers/Layer>`, or
            :tf_main:`tf.identity <identity>`. Apply to the RNN cell
            output to get logits. If `None`, a dense layer
            is used with output dimension set to :attr:`vocab_size`.
            Set `output_layer=tf.identity` if you do not want to have an
            output layer after the RNN cell outputs.
        hparams (dict, optional): Hyperparameters. Missing
            hyperparamerter will be set to default values. See
            :meth:`default_hparams` for the hyperparameter sturcture and
            default values.

    See :meth:`~texar.modules.RNNDecoderBase._build` for the inputs and outputs
    of the decoder. The decoder returns
    `(outputs, final_state, sequence_lengths)`, where `outputs` is an instance
    of :class:`~texar.modules.BasicRNNDecoderOutput`.

    Example:

        .. code-block:: python

            embedder = WordEmbedder(vocab_size=data.vocab.size)
            decoder = BasicRNNDecoder(vocab_size=data.vocab.size)

            # Training loss
            outputs, _, _ = decoder(
                decoding_strategy='train_greedy',
                inputs=embedder(data_batch['text_ids']),
                sequence_length=data_batch['length']-1)

            loss = tx.losses.sequence_sparse_softmax_cross_entropy(
                labels=data_batch['text_ids'][:, 1:],
                logits=outputs.logits,
                sequence_length=data_batch['length']-1)

            # Inference sample
            outputs, _, _ = decoder(
                decoding_strategy='infer_sample',
                start_tokens=[data.vocab.bos_token_id]*100,
                end_token=data.vocab.eos.token_id,
                embedding=embedder,
                max_decoding_length=60,
                mode=tf.estimator.ModeKeys.PREDICT)

            sample_id = sess.run(outputs.sample_id)
            sample_text = tx.utils.map_ids_to_strs(sample_id, data.vocab)
            print(sample_text)
            # [
            #   the first sequence sample .
            #   the second sequence sample .
            #   ...
            # ]
    """

    @staticmethod
    def default_hparams():
        r"""Returns a dictionary of hyperparameters with default values.

        .. code-block:: python

            {
                "rnn_cell": default_rnn_cell_hparams(),
                "max_decoding_length_train": None,
                "max_decoding_length_infer": None,
                "helper_train": {
                    "type": "TrainingHelper",
                    "kwargs": {}
                }
                "helper_infer": {
                    "type": "SampleEmbeddingHelper",
                    "kwargs": {}
                }
                "name": "basic_rnn_decoder"
            }

        Here:

        "rnn_cell" : dict
            A dictionary of RNN cell hyperparameters. Ignored if
            :attr:`cell` is given to the decoder constructor.
            The default value is defined in
            :func:`~texar.core.default_rnn_cell_hparams`.

        "max_decoding_length_train": int or None
            Maximum allowed number of decoding steps in training mode.
            If `None` (default), decoding is
            performed until fully done, e.g., encountering the <EOS> token.
            Ignored if `max_decoding_length` is given when calling
            the decoder.

        "max_decoding_length_infer" : int or None
            Same as "max_decoding_length_train" but for inference mode.

        "helper_train" : dict
            The hyperparameters of the helper used in training.
            "type" can be a helper class, its name or module path, or a
            helper instance. If a class name is given, the class must be
            from module :tf_main:`tf.contrib.seq2seq <contrib/seq2seq>`,
            :mod:`texar.modules`, or :mod:`texar.custom`. This is used
            only when both `decoding_strategy` and `helper` augments are
            `None` when calling the decoder. See
            :meth:`~texar.modules.RNNDecoderBase._build` for more details.

        "helper_infer": dict
            Same as "helper_train" but during inference mode.

        "name" : str
            Name of the decoder.

            The default value is "basic_rnn_decoder".
        """
        hparams = RNNDecoderBase.default_hparams()
        hparams['name'] = 'basic_rnn_decoder'
        return hparams

    def step(self, helper: Helper, time: int,
             inputs: torch.Tensor, state: Optional[HiddenState]) \
            -> Tuple[BasicRNNDecoderOutput, HiddenState,
                     torch.Tensor, torch.ByteTensor]:
        cell_outputs, cell_state = self._cell(inputs, state)
        logits = self._output_layer(cell_outputs)
        sample_ids = helper.sample(time=time, outputs=logits)
        (finished, next_inputs) = helper.next_inputs(
            time=time,
            outputs=logits,
            sample_ids=sample_ids)
        next_state = cell_state
        outputs = BasicRNNDecoderOutput(logits, sample_ids, cell_outputs)
        return (outputs, next_state, next_inputs, finished)

    @property
    def output_size(self):
        r"""Output size of one step.
        """
<<<<<<< HEAD
        return BasicRNNDecoderOutput(
            logits=self._rnn_output_size(),
            sample_id=self._helper.sample_ids_shape,
            cell_output=self._cell.output_size)


class AttentionRNNDecoder(RNNDecoderBase[AttentionRNNDecoderOutput]):
    """RNN decoder with attention mechanism.

    Args:
        memory: The memory to query, e.g., the output of an RNN encoder. This
            tensor should be shaped `[batch_size, max_time, dim]`.
        memory_sequence_length (optional): A tensor of shape `[batch_size]`
            containing the sequence lengths for the batch
            entries in memory. If provided, the memory tensor rows are masked
            with zeros for values past the respective sequence lengths.
        cell (RNNCell, optional): An instance of `RNNCell`. If `None`, a cell
            is created as specified in :attr:`hparams`.
        cell_dropout_mode (optional): A Tensor taking value of
            :tf_main:`tf.estimator.ModeKeys <estimator/ModeKeys>`, which
            toggles dropout in the RNN cell (e.g., activates dropout in
            TRAIN mode). If `None`, :func:`~texar.global_mode` is used.
            Ignored if :attr:`cell` is given.
        vocab_size (int, optional): Vocabulary size. Required if
            :attr:`output_layer` is `None`.
        output_layer (optional): An output layer that transforms cell output
            to logits. This can be:

            - A callable layer, e.g., an instance \
            of :tf_main:`tf.layers.Layer <layers/Layer>`.
            - A tensor. A dense layer will be created using the tensor \
            as the kernel weights. The bias of the dense layer is determined by\
            `hparams.output_layer_bias`. This can be used to tie the output \
            layer with the input embedding matrix, as proposed in \
            https://arxiv.org/pdf/1608.05859.pdf
            - `None`. A dense layer will be created based on attr:`vocab_size`\
            and `hparams.output_layer_bias`.
            - If no output layer after the cell output is needed, set \
            `(vocab_size=None, output_layer=tf.identity)`.
        cell_input_fn (callable, optional): A callable that produces RNN cell
            inputs. If `None` (default), the default is used:
            `lambda inputs, attention: tf.concat([inputs, attention], -1)`,
            which cancats regular RNN cell inputs with attentions.
        hparams (dict, optional): Hyperparameters. Missing
            hyperparamerter will be set to default values. See
            :meth:`default_hparams` for the hyperparameter sturcture and
            default values.

    See :meth:`~texar.modules.RNNDecoderBase._build` for the inputs and outputs
    of the decoder. The decoder returns
    `(outputs, final_state, sequence_lengths)`, where `outputs` is an instance
    of :class:`~texar.modules.AttentionRNNDecoderOutput`.

    Example:

        .. code-block:: python

            # Encodes the source
            enc_embedder = WordEmbedder(data.source_vocab.size, ...)
            encoder = UnidirectionalRNNEncoder(...)

            enc_outputs, _ = encoder(
                inputs=enc_embedder(data_batch['source_text_ids']),
                sequence_length=data_batch['source_length'])

            # Decodes while attending to the source
            dec_embedder = WordEmbedder(vocab_size=data.target_vocab.size, ...)
            decoder = AttentionRNNDecoder(
                memory=enc_outputs,
                memory_sequence_length=data_batch['source_length'],
                vocab_size=data.target_vocab.size)

            outputs, _, _ = decoder(
                decoding_strategy='train_greedy',
                inputs=dec_embedder(data_batch['target_text_ids']),
                sequence_length=data_batch['target_length']-1)
    """

    def __init__(self,
                 memory: torch.Tensor,
                 memory_sequence_length: Optional[torch.Tensor] = None,
                 cell: Optional[RNNCellBase] = None,
                 input_size: Optional[int] = None,
                 vocab_size: Optional[int] = None,
                 output_layer: Optional[Union[nn.Module, torch.Tensor]] = None,
                 # attention_layer=None, # TODO(zhiting): only valid for tf>=1.0
                 cell_input_fn: Optional[Callable[[torch.Tensor],
                                         torch.Tensor]] = None,
                 hparams: Optional[HParams] = None):

        super().__init__(cell=cell,
                         input_size=input_size,
                         vocab_size=vocab_size,
                         output_layer=output_layer,
                         hparams=hparams)

        self.dtype: torch.dtype
        self.dtype = memory.dtype

        attn_hparams = self._hparams['attention']
        attn_kwargs = attn_hparams['kwargs'].todict()

        # Parse the 'probability_fn' argument
        if 'probability_fn' in attn_kwargs:
            prob_fn = attn_kwargs['probability_fn']
            if prob_fn is not None and not callable(prob_fn):
                prob_fn = get_function(prob_fn, ['torch.nn.functional'])
            attn_kwargs['probability_fn'] = prob_fn

        attn_kwargs.update({
            "memory_sequence_length": memory_sequence_length,
            "memory": memory})
        self._attn_kwargs = attn_kwargs
        attn_modules = ['texar.utils']

        self.attention_mechanism: AttentionMechanismType
        self.attention_mechanism = check_or_get_instance(
            attn_hparams["type"], attn_kwargs, attn_modules,
            classtype=AttentionMechanism)

        self._attn_cell_kwargs = {
            "attention_layer_size": attn_hparams["attention_layer_size"],
            "alignment_history": attn_hparams["alignment_history"],
            "output_attention": attn_hparams["output_attention"],
        }
        self._cell_input_fn = cell_input_fn

        if attn_hparams["output_attention"] and vocab_size is not None and \
                self.attention_mechanism is not None:
            self._output_layer = nn.Linear(
                self.attention_mechanism.values.shape[-1],
                vocab_size)

        attn_cell = AttentionWrapper(  # type: ignore
            self._cell,
            self.attention_mechanism,
            cell_input_fn=self._cell_input_fn,
            #attention_layer=attention_layer,
            **self._attn_cell_kwargs)

        self._cell = attn_cell
        self._cell: AttentionWrapper

    @staticmethod
    def default_hparams():
        """Returns a dictionary of hyperparameters with default values:

        Common hyperparameters are the same as in
        :class:`~texar.modules.BasicRNNDecoder`.
        :meth:`~texar.modules.BasicRNNDecoder.default_hparams`.
        Additional hyperparameters are for attention mechanism
        configuration.

        .. code-block:: python

            {
                "attention": {
                    "type": "LuongAttention",
                    "kwargs": {
                        "num_units": 256,
                    },
                    "attention_layer_size": None,
                    "alignment_history": False,
                    "output_attention": True,
                },
                # The following hyperparameters are the same as with
                # `BasicRNNDecoder`
                "rnn_cell": default_rnn_cell_hparams(),
                "max_decoding_length_train": None,
                "max_decoding_length_infer": None,
                "helper_train": {
                    "type": "TrainingHelper",
                    "kwargs": {}
                }
                "helper_infer": {
                    "type": "SampleEmbeddingHelper",
                    "kwargs": {}
                }
                "name": "attention_rnn_decoder"
            }

        Here:

        "attention" : dict
            Attention hyperparameters, including:

            "type" : str or class or instance
                The attention type. Can be an attention class, its name or
                module path, or a class instance. The class must be a subclass
                of :tf_main:`TF AttentionMechanism
                <contrib/seq2seq/AttentionMechanism>`. If class name is
                given, the class must be from modules
                :tf_main:`tf.contrib.seq2seq <contrib/seq2seq>` or
                :mod:`texar.custom`.

                Example:

                    .. code-block:: python

                        # class name
                        "type": "LuongAttention"
                        "type": "BahdanauAttention"
                        # module path
                        "type": "tf.contrib.seq2seq.BahdanauMonotonicAttention"
                        "type": "my_module.MyAttentionMechanismClass"
                        # class
                        "type": tf.contrib.seq2seq.LuongMonotonicAttention
                        # instance
                        "type": LuongAttention(...)

            "kwargs" : dict
                keyword arguments for the attention class constructor.
                Arguments :attr:`memory` and
                :attr:`memory_sequence_length` should **not** be
                specified here because they are given to the decoder
                constructor. Ignored if "type" is an attention class
                instance. For example

                Example:

                    .. code-block:: python

                        "type": "LuongAttention",
                        "kwargs": {
                            "num_units": 256,
                            "probability_fn": tf.nn.softmax
                        }

                    Here "probability_fn" can also be set to the string name
                    or module path to a probability function.

                "attention_layer_size" : int or None
                    The depth of the attention (output) layer. The context and
                    cell output are fed into the attention layer to generate
                    attention at each time step.
                    If `None` (default), use the context as attention at each
                    time step.

                "alignment_history": bool
                    whether to store alignment history from all time steps
                    in the final output state. (Stored as a time major
                    `TensorArray` on which you must call `stack()`.)

                "output_attention": bool
                    If `True` (default), the output at each time step is
                    the attention value. This is the behavior of Luong-style
                    attention mechanisms. If `False`, the output at each
                    time step is the output of `cell`.  This is the
                    beahvior of Bhadanau-style attention mechanisms.
                    In both cases, the `attention` tensor is propagated to
                    the next time step via the state and is used there.
                    This flag only controls whether the attention mechanism
                    is propagated up to the next cell in an RNN stack or to
                    the top RNN output.
        """
        hparams = RNNDecoderBase.default_hparams()
        hparams["name"] = "attention_rnn_decoder"
        hparams["attention"] = {
            "type": "LuongAttention",
            "kwargs": {
                "num_units": 256,
            },
            "attention_layer_size": None,
            "alignment_history": False,
            "output_attention": True,
        }
        return hparams

    def initialize(self,  # type: ignore
                   helper: Helper,
                   inputs: Optional[torch.Tensor],
                   sequence_length: Optional[torch.LongTensor],
                   initial_state: Optional[AttentionWrapperState]) -> \
            Tuple[torch.ByteTensor, torch.Tensor,
                  Optional[AttentionWrapperState]]:
        initial_finished, initial_inputs = helper.initialize(
            inputs, sequence_length)

        if inputs is not None:
            batch_size = inputs.shape[0]
        else:
            batch_size = helper._batch_size  # type: ignore

        initial_state = self._cell.zero_state(batch_size=batch_size,
                                              dtype=self.dtype)
        return initial_finished, initial_inputs, initial_state

    def step(self,  # type: ignore
             helper: Helper,
             time: int,
             inputs: torch.Tensor,
             state: AttentionWrapperState) -> \
            Tuple[AttentionRNNDecoderOutput, AttentionWrapperState,
                  torch.Tensor, torch.ByteTensor]:
        wrapper_outputs, wrapper_state = self._cell(inputs, state)
        # Essentisally the same as in BasicRNNDecoder.step()
        logits = self._output_layer(wrapper_outputs)
        sample_ids = helper.sample(
            time=time, outputs=logits, state=wrapper_state)
        (finished, next_inputs, next_state) = helper.next_inputs(
            time=time,
            outputs=logits,
            state=wrapper_state,
            sample_ids=sample_ids)

        attention_scores = wrapper_state.alignments
        attention_context = wrapper_state.attention
        outputs = AttentionRNNDecoderOutput(
            logits, sample_ids, wrapper_outputs,
            attention_scores, attention_context)

        return outputs, next_state, next_inputs, finished  # type: ignore

    @property
    def output_size(self):
        return AttentionRNNDecoderOutput(
            logits=self._rnn_output_size(),
            sample_id=self._helper.sample_ids_shape,
            cell_output=self._cell.output_size,
            attention_scores=self._alignments_size(),
            attention_context=self._cell.state_size.attention)

    def wrapper_zero_state(self,
                           batch_size: int,
                           dtype: torch.dtype) -> AttentionWrapperState:
        """Returns zero state of the attention-wrapped cell.
        Equivalent to :attr:`decoder.cell.zero_state`.
        """
        return self._cell.zero_state(batch_size=batch_size,
                                     dtype=dtype)

    @property
    def wrapper_state_size(self) -> int:
        """The state size of the attention-wrapped cell.
        Equivalent to :attr:`decoder.cell.state_size`.
        """
=======
>>>>>>> 92a31cb8
        return self._cell.hidden_size<|MERGE_RESOLUTION|>--- conflicted
+++ resolved
@@ -260,11 +260,7 @@
     def output_size(self):
         r"""Output size of one step.
         """
-<<<<<<< HEAD
-        return BasicRNNDecoderOutput(
-            logits=self._rnn_output_size(),
-            sample_id=self._helper.sample_ids_shape,
-            cell_output=self._cell.output_size)
+        return self._cell.hidden_size
 
 
 class AttentionRNNDecoder(RNNDecoderBase[AttentionRNNDecoderOutput]):
@@ -596,7 +592,4 @@
     def wrapper_state_size(self) -> int:
         """The state size of the attention-wrapped cell.
         Equivalent to :attr:`decoder.cell.state_size`.
-        """
-=======
->>>>>>> 92a31cb8
-        return self._cell.hidden_size+        """