--- conflicted
+++ resolved
@@ -46,14 +46,8 @@
     Args:
         pretrained_model_name (optional): a `str`, the name
             of pre-trained model (e.g., ``bert-base-uncased``). Please refer to
-<<<<<<< HEAD
             :class:`~texar.torch.modules.PretrainedBERTMixin` for
-            all supported models (including the standard BERT models and
-            variants like RoBERTa).
-=======
-            :class:`~texar.torch.modules.pretrained.PretrainedBERTMixin` for
             all supported models.
->>>>>>> a1f3ac52
             If `None`, the model name in :attr:`hparams` is used.
         cache_dir (optional): the path to a folder in which the
             pre-trained models will be cached. If `None` (default),
