# Copyright 2019 The Texar Authors. All Rights Reserved.
#
# Licensed under the Apache License, Version 2.0 (the "License");
# you may not use this file except in compliance with the License.
# You may obtain a copy of the License at
#
#      http://www.apache.org/licenses/LICENSE-2.0
#
# Unless required by applicable law or agreed to in writing, software
# distributed under the License is distributed on an "AS IS" BASIS,
# WITHOUT WARRANTIES OR CONDITIONS OF ANY KIND, either express or implied.
# See the License for the specific language governing permissions and
# limitations under the License.
"""
Various optimization related utilities.
"""

import functools
<<<<<<< HEAD
from typing import Any, Callable, Dict, Iterable, List, Optional, Tuple, Union
from mypy_extensions import TypedDict

import torch
import torch.nn as nn
from torch.nn.utils import clip_grad_norm_
=======
from typing import Any, Callable, Dict, List, Optional, Union, Iterable

import torch
import torch.nn as nn
>>>>>>> 5e899bf3
from torch.optim.lr_scheduler import _LRScheduler
from torch.optim.optimizer import Optimizer  # pylint: disable=no-name-in-module

from texar.hyperparams import HParams
from texar.utils import utils
from texar.utils.types import MaybeDict

__all__ = [
    "default_optimization_hparams",
    "get_optimizer",
    "get_scheduler",
    "get_grad_clip_fn",
    "get_train_op",
    "BertAdam"
]


def default_optimization_hparams() -> Dict[str, Any]:
    r"""Returns a `dict` of default hyperparameters of training op
    and their default values

    .. code-block:: python

        {
            "optimizer": {
                "type": "Adam",
                "kwargs": {
                    "lr": 0.001
                }
            },
            "learning_rate_decay": {
                "type": "",
                "kwargs": {}
            },
            "gradient_clip": {
                "type": "",
                "kwargs": {}
            },
            "gradient_noise_scale": None,
            "name": None
        }

    Here:

    `"optimizer"`: dict
        Hyperparameters of a
        :torch_docs:`torch.optim.Optimizer <optim.html#torch.optim.Optimizer>`.

        - `"type"` specifies the optimizer class. This can be

          - The string name or full module path of an optimizer class.
            If the class name is provided, the class must be in module
            :torch_docs:`torch.optim <optim.html>` or :mod:`texar.custom`,
            :mod:`texar.core.optimization`
          - An optimizer class.
          - An instance of an optimizer class.

          For example

          .. code-block:: python

              "type": "Adam"                    # class name
              "type": "my_module.MyOptimizer"   # module path
              "type": texar.custom.BertAdam     # class
              "type": my_module.MyOptimizer     # class

        - `"kwargs"` is a `dict` specifying keyword arguments for creating
          the optimizer class instance, with :python:`opt_class(**kwargs)`.
          Ignored if `"type"` is a class instance.

    `"learning_rate_decay"`: dict
        Hyperparameters of learning rate decay function. The learning rate
        starts decay from :attr:`"start_decay_step"` and keeps unchanged after
        :attr:`"end_decay_step"` or reaching :attr:`"min_learning_rate"`.

        The decay function is specified in `"type"` and `"kwargs"`.

        - `"type"` can be a decay function or its name or module path. If
          function name is provided, it must be from module
          :torch_docs:`torch.optim <optim.html>` or :mod:`texar.custom`,
          :mod:`texar.core.optimization`.

        - `"kwargs"` is a `dict` of keyword arguments for the function
          excluding arguments named `"global_step"` and `"learning_rate"`.

        The function is called with
        :python:`lr = decay_fn(learning_rate=lr, global_step=offset_step,
        **kwargs)`, where `offset_step` is the global step offset as above.

    `"gradient_clip"`: dict
        Hyperparameters of gradient clipping. The gradient clipping function
        takes a list of `(gradients, variables)` tuples and returns a list
        of `(clipped_gradients, variables)` tuples. Typical examples include
        :torch_nn:`utils.clip_grad_norm_` and
        :torch_nn:`utils.clip_grad_value_`.

        "type" specifies the gradient clip function, and can be a function,
        or its name or module path. If function name is provided, the
        function must be from module :mod:`torch.nn.utils`, :mod:`texar.custom`,
        or :mod:`texar.core.optimization`.

        `"kwargs"` specifies keyword arguments to the function, except arguments
        named `"parameters"`.

    `"gradient_noise_scale"`: float, optional
        Adds 0-mean normal noise scaled by this value to gradient.
    """
    return {
        "optimizer": {
            "type": "Adam",
            "kwargs": {
                "lr": 0.001
            }
        },
        "learning_rate_decay": {
            "type": "",
            "kwargs": {}
        },
        "gradient_clip": {
            "type": "",
            "kwargs": {}
        },
        "gradient_noise_scale": None,
        # TODO(zhiting): allow module-level control of gradient_multipliers
        "name": None
    }


def get_optimizer(
        params: Iterable[Union[torch.Tensor, Dict[str, Any]]],
        hparams: Optional[Union[HParams, Dict[str, Any]]] = None) -> \
        Optimizer:
    r"""Creates a optimizer instance.

    Args:
        params: an iterable of :class:`torch.Tensor` or
            :class:`dict`. Specifies what Tensors should be optimized.
        hparams (dict or HParams, optional): hyperparameters. Missing
            hyperparameters are set to default values automatically. See
            :func:`~texar.core.default_optimization_hparams` for
            all hyperparameters and default values.

    :return:
        The :torch_docs:`torch.optim.Optimizer
        <optim.html#torch.optim.Optimizer>` instance specified in
        :attr:`hparams`.
    """
    if hparams is None or isinstance(hparams, dict):
        hparams = HParams(hparams, default_optimization_hparams())

    hparams_opt = hparams["optimizer"]

    optimizer_type = hparams_opt["type"]
    if isinstance(optimizer_type, Optimizer):
        optimizer_class = optimizer_type
    else:
        optimizer_modules = ['torch.optim',
                             'texar.custom']
        try:
            optimizer_class = utils.check_or_get_class(  # type: ignore
                optimizer_type, optimizer_modules, Optimizer)
        except TypeError:
            raise ValueError(
                "Unrecognized optimizer. Must be string name of the "
                "optimizer class, or the class which is a subclass of "
                "torch.optim.Optimizer, or an instance of the subclass of "
                "Optimizer.")

    optimizer_kwargs = hparams_opt["kwargs"].todict()
    optimizer_kwargs.update({"params": params})
    optimizer = optimizer_class(**optimizer_kwargs)  # type: ignore

    return optimizer


def get_scheduler(optimizer: Optimizer,
                  hparams: Optional[Union[HParams, Dict[str, Any]]] = None) -> \
        Optional[_LRScheduler]:
    r"""Creates a scheduler instance.

    Args:
        optimizer: A :torch_docs:`torch.optim.Optimizer
            <optim.html#torch.optim.Optimizer>` instance.
        hparams (dict or HParams, optional): hyperparameters. Missing
            hyperparameters are set to default values automatically. See
            :func:`~texar.core.default_optimization_hparams` for
            all hyperparameters and default values.

    :return:
        A :torch_docs:`torch.optim.lr_scheduler._LRScheduler
        <optim.html#how-to-adjust-learning-rate>` instance.
    """
    if hparams is None or isinstance(hparams, dict):
        hparams = HParams(hparams, default_optimization_hparams())

    hparams_scheduler = hparams["learning_rate_decay"]

    scheduler_type = hparams_scheduler["type"]
    if scheduler_type == "" or scheduler_type is None:
        scheduler = None
    else:
        if isinstance(scheduler_type, _LRScheduler):
            scheduler_class = scheduler_type
        else:
            scheduler_modules = ['torch.optim.lr_scheduler',
                                 'texar.custom']
            try:
                scheduler_class = utils.check_or_get_class(  # type: ignore
                    scheduler_type, scheduler_modules, _LRScheduler)
            except TypeError:
                raise ValueError(
                    "Unrecognized lr_scheduler. Must be string name of the "
                    "lr_scheduler class, or the class which is a subclass of "
                    "torch.optim._LRScheduler.")

        scheduler_kwargs = hparams_scheduler["kwargs"].todict()
        scheduler_kwargs.update({"optimizer": optimizer})
        scheduler = scheduler_class(**scheduler_kwargs)  # type: ignore

    return scheduler


def get_grad_clip_fn(hparams: Optional[Union[HParams,
                                             Dict[str, Any]]] = None) -> \
        Optional[Callable[[torch.Tensor], Optional[torch.Tensor]]]:
    r"""Create a gradient clipping function.

    Args:
        hparams (dict or HParams, optional): hyperparameters. Missing
            hyperparameters are set to default values automatically. See
            :func:`~texar.core.default_optimization_hparams` for
            all hyperparameters and default values.

    Returns:
        A gradient clipping function.
    """
    if hparams is None or isinstance(hparams, dict):
        hparams = HParams(hparams, default_optimization_hparams())

    hparams_grad_clip = hparams["gradient_clip"]

    grad_clip_type = hparams_grad_clip["type"]
    if grad_clip_type == "" or grad_clip_type is None:
        grad_clip_fn = None
    else:
        grad_clip_modules = ['torch.nn.utils',
                             'texar.custom']
        grad_clip_fn = utils.get_function(grad_clip_type, grad_clip_modules)
        grad_clip_fn_kwargs = hparams_grad_clip["kwargs"].todict()
        grad_clip_fn = functools.partial(grad_clip_fn, **grad_clip_fn_kwargs)

    return grad_clip_fn


def get_train_op(params: Optional[Iterable[Union[torch.Tensor,
                                                 Dict[str, Any]]]] = None,
                 optimizer: Optional[Optimizer] = None,
                 scheduler: Optional[_LRScheduler] = None,
                 hparams: Optional[Union[HParams, Dict[str, Any]]] = None) -> \
        Callable[[], None]:
    r"""Creates a training op.

    Args:
        params: an iterable of :class:`torch.Tensor` or
            :class:`dict`. Specifies what Tensors should be optimized.
        optimizer: A :torch_docs:`torch.optim.Optimizer
            <optim.html#torch.optim.Optimizer>` instance.
        scheduler: A :torch_docs:`torch.optim.lr_scheduler._LRScheduler
            <optim.html#how-to-adjust-learning-rate>` instance.
        hparams (dict or HParams, optional): hyperparameters. Missing
            hyperparameters are set to default values automatically. See
            :func:`~texar.core.default_optimization_hparams` for
            all hyperparameters and default values.

    Returns:
        The callable used for variable optimization.
    """
    hparams = HParams(hparams, default_optimization_hparams())

    if params is None and optimizer is None and scheduler is None:
        raise ValueError("'params', 'optimizer' and 'scheduler' must not be "
                         "None simultaneously.")

    if scheduler is None:
        if optimizer is None and params is not None:
            optimizer = get_optimizer(params, hparams)
        if optimizer is not None:
            scheduler = get_scheduler(optimizer, hparams)
    else:
        optimizer = scheduler.optimizer  # type: ignore

    grad_clip_fn = get_grad_clip_fn(hparams)

    # TODO: Support per-parameter options in the future.
    params_list: List[nn.Parameter] = []
    for param_group in optimizer.param_groups:  # type: ignore
        params = param_group["params"]
        if isinstance(params, torch.Tensor):
            params_list.append(params)
        elif isinstance(params, list):
            params_list += params

    def _train_op():
        if grad_clip_fn is not None:
            grad_clip_fn(parameters=params_list)
        optimizer.step()
        # TODO: Ideally, scheduler should be used in the epoch level.
        if scheduler is not None:
            scheduler.step()
        optimizer.zero_grad()

    return _train_op


class BertAdamParamDict(TypedDict):
    r"""The :attr:`param_groups` dictionary used in PyTorch optimizers."""
    params: List[nn.Parameter]
    lr: float
    betas: Tuple[float, float]
    eps: float
    weight_decay: float
    max_grad_norm: float


class BertAdamStateDict(TypedDict):
    r"""The :attr:`state` dictionary used in :class:`BertAdam` optimizer."""
    next_m: torch.Tensor
    next_v: torch.Tensor


class BertAdam(Optimizer):
    r"""Implements BERT version of Adam algorithm with weight decay fix.

    Args:
        params (iterable): iterable of parameters to optimize or dicts defining
            parameter groups
        lr (float, optional): learning rate (default: 1e-3)
        betas (Tuple[float, float], optional): coefficients used for computing
            running averages of gradient and its square (default: (0.9, 0.999))
        eps (float, optional): term added to the denominator to improve
            numerical stability (default: 1e-8)
        weight_decay (float, optional): weight decay (L2 penalty) (default: 0)
        max_grad_norm: Maximum norm for the gradients (-1 means no clipping).
            Default: 1.0
    """

    param_groups: List[BertAdamParamDict]
    state: Dict[nn.Parameter, BertAdamStateDict]

    def __init__(self, params: Union[MaybeDict[Iterable[nn.Parameter]]],
                 lr: float = 0.001, betas: Tuple[float, float] = (0.9, 0.999),
                 eps: float = 1e-08, weight_decay: float = 0,
                 max_grad_norm: float = 1.0):

        if lr < 0.0:
            raise ValueError(f"Invalid learning rate: {lr}")
        if eps < 0.0:
            raise ValueError(f"Invalid epsilon value: {eps}")
        if not 0.0 <= betas[0] < 1.0:
            raise ValueError(f"Invalid beta parameter at index 0: {betas[0]}")
        if not 0.0 <= betas[1] < 1.0:
            raise ValueError(f"Invalid beta parameter at index 1: {betas[1]}")

        defaults = dict(lr=lr, betas=betas, eps=eps,
                        weight_decay=weight_decay, max_grad_norm=max_grad_norm)
        super().__init__(params, defaults)  # type: ignore

    def step(self, closure: Optional[Callable[[], float]] = None):
        r"""Performs a single optimization step.
        Arguments:
            closure (callable, optional): A closure that reevaluates the model
                and returns the loss.
        """
        loss = None
        if closure is not None:
            loss = closure()

        for group in self.param_groups:
            for p in group['params']:
                if p.grad is None:
                    continue
                grad = p.grad.data
                if grad.is_sparse:
                    raise RuntimeError(
                        "Adam does not support sparse gradients, please "
                        "consider SparseAdam instead")

                state = self.state[p]
                # State initialization
                if len(state) == 0:
                    # Exponential moving average of gradient values
                    state['next_m'] = torch.zeros_like(p.data)
                    # Exponential moving average of squared gradient values
                    state['next_v'] = torch.zeros_like(p.data)

                next_m, next_v = state['next_m'], state['next_v']
                beta1, beta2 = group['betas']

                # Add grad clipping
                if group['max_grad_norm'] > 0:
                    clip_grad_norm_(p, group['max_grad_norm'])

                # Decay the first and second moment running average coefficient
                # In-place operations to update the averages at the same time
                next_m.mul_(beta1).add_(1 - beta1, grad)
                next_v.mul_(beta2).addcmul_(1 - beta2, grad, grad)
                update = next_m / (next_v.sqrt() + group['eps'])

                # Just adding the square of the weights to the loss function is
                # *not* # the correct way of using L2 regularization or weight
                # decay with Adam, since that will interact with the m and v
                # parameters in strange ways.
                #
                # Instead we want to decay the weights in a manner that doesn't
                # interact with the m/v parameters. This is equivalent to adding
                # the square of the weights to the loss with plain
                # (non-momentum) SGD.
                if group['weight_decay'] > 0.0:
                    update += group['weight_decay'] * p.data

                lr = group['lr']
                update_with_lr = lr * update
                p.data.add_(-update_with_lr)

                # No bias correction
                # bias_correction1 = 1 - beta1 ** state['step']
                # bias_correction2 = 1 - beta2 ** state['step']

        return loss<|MERGE_RESOLUTION|>--- conflicted
+++ resolved
@@ -16,19 +16,12 @@
 """
 
 import functools
-<<<<<<< HEAD
 from typing import Any, Callable, Dict, Iterable, List, Optional, Tuple, Union
 from mypy_extensions import TypedDict
 
 import torch
 import torch.nn as nn
 from torch.nn.utils import clip_grad_norm_
-=======
-from typing import Any, Callable, Dict, List, Optional, Union, Iterable
-
-import torch
-import torch.nn as nn
->>>>>>> 5e899bf3
 from torch.optim.lr_scheduler import _LRScheduler
 from torch.optim.optimizer import Optimizer  # pylint: disable=no-name-in-module
 
