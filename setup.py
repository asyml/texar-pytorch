--- conflicted
+++ resolved
@@ -38,11 +38,8 @@
         'sentencepiece>=0.1.96',
         'mypy_extensions',
         'packaging>=19.0',
-<<<<<<< HEAD
         'six'
-=======
         'asyml-utilities>=0.0.1.dev1'
->>>>>>> d98c2c2e
     ],
     extras_require={
         'torch': ['torch>=1.0.0'],
